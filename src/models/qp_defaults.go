package models

import (
	library "github.com/nocodeleaks/quepasa/library"
	log "github.com/sirupsen/logrus"
)

// quepasa build version, if ends with .0 means stable versions.
// version 3.YY.MMDD.HHMM
<<<<<<< HEAD
const QpVersion = "3.25.1108.1530"
=======
const QpVersion = "3.25.1114.2100"
>>>>>>> e87d5f69

const QpLogLevel = log.InfoLevel

// copying log fields names
var LogFields = library.LogFields<|MERGE_RESOLUTION|>--- conflicted
+++ resolved
@@ -7,11 +7,7 @@
 
 // quepasa build version, if ends with .0 means stable versions.
 // version 3.YY.MMDD.HHMM
-<<<<<<< HEAD
-const QpVersion = "3.25.1108.1530"
-=======
 const QpVersion = "3.25.1114.2100"
->>>>>>> e87d5f69
 
 const QpLogLevel = log.InfoLevel
 
