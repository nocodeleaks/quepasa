package models

import (
	"fmt"
	"strings"
	"sync"
	"time"

	log "github.com/sirupsen/logrus"

	library "github.com/nocodeleaks/quepasa/library"
	whatsapp "github.com/nocodeleaks/quepasa/whatsapp"
)

type QpWhatsappServer struct {
	*QpServer
	QpDataWebhooks

	// should auto reconnect, false for qrcode scanner
	Reconnect bool `json:"reconnect"`

	connection     whatsapp.IWhatsappConnection `json:"-"`
	syncConnection *sync.Mutex                  `json:"-"` // Objeto de sinaleiro para evitar chamadas simultâneas a este objeto
	syncMessages   *sync.Mutex                  `json:"-"` // Objeto de sinaleiro para evitar chamadas simultâneas a este objeto

	StartTime time.Time `json:"starttime,omitempty"`

	Handler        *QPWhatsappHandlers `json:"-"`
	WebHook        *QPWebhookHandler   `json:"-"`
	GroupManager   *QpGroupManager     `json:"-"` // composition for group operations
	StatusManager  *QpStatusManager    `json:"-"` // composition for status operations
	ContactManager *QpContactManager   `json:"-"` // composition for contact operations

	// Stop request token
	StopRequested bool                   `json:"-"`
	db            QpDataServersInterface `json:"-"`
}

func (source *QpWhatsappServer) GetValidConnection() (whatsapp.IWhatsappConnection, error) {
	if source == nil || source.connection == nil || source.connection.IsInterfaceNil() {
		return nil, ErrInvalidConnection
	}

	return source.connection, nil
}

//#region IMPLEMENTING WHATSAPP OPTIONS INTERFACE

func (source *QpWhatsappServer) GetOptions() *whatsapp.WhatsappOptions {
	if source == nil {
		return nil
	}

	return &source.WhatsappOptions
}

func (source *QpWhatsappServer) SetOptions(options *whatsapp.WhatsappOptions) error {
	source.WhatsappOptions = *options

	reason := fmt.Sprintf("options updated: %v", source.WhatsappOptions)
	return source.Save(reason)
}

//#endregion

// Ensure default handler
func (server *QpWhatsappServer) HandlerEnsure() {
	if server == nil {
		return // invalid state
	}

	if server.Handler == nil {
		handler := &QPWhatsappHandlers{
			server:       server,
			syncRegister: &sync.Mutex{},
		}

		logentry := server.GetLogger()
		logentry.Debug("ensuring messages handler for server")

		// logging
		handler.LogEntry = logentry

		// updating
		server.Handler = handler
	}
}

func (server *QpWhatsappServer) HasSignalRActiveConnections() bool {
	if server == nil {
		return false // invalid state
	}

	return SignalRHub.HasActiveConnections(server.Token)
}

//region IMPLEMENT OF INTERFACE STATE RECOVERY

func (server *QpWhatsappServer) GetStatus() whatsapp.WhatsappConnectionState {
	if server == nil {
		return whatsapp.Unknown // invalid state
	}

	if server.connection == nil {
		if server.Verified {
			if server.StopRequested {
				return whatsapp.Stopped
			}
			return whatsapp.UnPrepared
		}

		return whatsapp.UnVerified
	} else {
		if server.StopRequested {
			statusManager := server.GetStatusManager()
			if server.connection != nil && !server.connection.IsInterfaceNil() && statusManager.IsConnected() {
				return whatsapp.Stopping
			} else {
				return whatsapp.Stopped
			}
		} else {
			statusManager := server.GetStatusManager()
			state := statusManager.GetState()
			if state == whatsapp.Disconnected && !server.Verified {
				return whatsapp.UnVerified
			}
			return state
		}
	}
}

//endregion
//region IMPLEMENT OF INTERFACE QUEPASA SERVER

// Returns whatsapp controller id on E164
// Ex: 5521967609095
func (server QpWhatsappServer) GetWId() string {
	return server.QpServer.Wid
}

func (source *QpWhatsappServer) DownloadData(id string) ([]byte, error) {
	msg, err := source.Handler.GetById(id)
	if err != nil {
		return nil, err
	}

	logentry := source.GetLogger()
	logentry = logentry.WithField(LogFields.MessageId, id)
	logentry.Info("downloading msg data")

	return source.connection.DownloadData(msg)
}

/*
<summary>

	Download attachment from msg id, optional use cached data or not

</summary>
*/
func (source *QpWhatsappServer) Download(id string, cache bool) (att *whatsapp.WhatsappAttachment, err error) {
	msg, err := source.Handler.GetById(id)
	if err != nil {
		return
	}

	logentry := source.GetLogger()
	logentry = logentry.WithField(LogFields.MessageId, id)
	logentry.Infof("downloading msg attachment, using cache: %v", cache)

	att, err = source.connection.Download(msg, cache)
	if err != nil {
		return
	}

	return
}

func (source *QpWhatsappServer) RevokeByPrefix(id string) (errors []error) {
	messages := source.Handler.GetByPrefix(id)
	for _, msg := range messages {
		source.GetLogger().Infof("revoking msg by prefix %s", msg.Id)
		err := source.connection.Revoke(msg)
		if err != nil {
			errors = append(errors, err)
		}
	}
	return
}

func (source *QpWhatsappServer) Revoke(id string) (err error) {
	msg, err := source.Handler.GetById(id)
	if err != nil {
		return
	}

	source.GetLogger().Infof("revoking msg %s", id)
	return source.connection.Revoke(msg)
}

func (source *QpWhatsappServer) Edit(id string, newContent string) (err error) {
	msg, err := source.Handler.GetById(id)
	if err != nil {
		return
	}

	source.GetLogger().Infof("editing msg %s", id)
	return source.connection.Edit(msg, newContent)
}

//endregion

//#region WEBHOOKS

func (source *QpWhatsappServer) GetWebHook(url string) *QpWhatsappServerWebhook {
	for _, item := range source.Webhooks {
		if item.Url == url {
			return &QpWhatsappServerWebhook{
				QpWebhook: item,
				server:    source,
			}
		}
	}
	return nil
}

func (source *QpWhatsappServer) GetWebHooksByUrl(filter string) (out []*QpWebhook) {
	for _, element := range source.Webhooks {
		if strings.Contains(element.Url, filter) {
			out = append(out, element)
		}
	}
	return
}

// Ensure default webhook handler
func (server *QpWhatsappServer) WebHookEnsure() {
	if server.WebHook == nil {
		webHookHandler := &QPWebhookHandler{server: server}

		logentry := server.GetLogger()
		logentry.Debug("ensuring webhook handler for server")

		// logging
		webHookHandler.LogEntry = logentry

		// updating
		server.WebHook = webHookHandler
	}
}

//#endregion

func (server *QpWhatsappServer) GetMessages(timestamp time.Time) (messages []whatsapp.WhatsappMessage) {
	if !timestamp.IsZero() && timestamp.Unix() > 0 {
		err := server.connection.HistorySync(timestamp)
		if err != nil {
			logentry := server.GetLogger()
			logentry.Warnf("error on requested history sync: %s", err.Error())
		}
	}

	for _, item := range server.Handler.GetByTime(timestamp) {
		messages = append(messages, *item)
	}
	return
}

// Roda de forma assíncrona, não interessa o resultado ao chamador
// Inicia o processo de tentativas de conexão de um servidor individual
func (source *QpWhatsappServer) Initialize() {
	if source == nil {
		panic("nil server, code error")
	}

	logentry := source.GetLogger()
	logentry.Info("initializing whatsapp server ...")

	err := source.Start()
	if err != nil {
		logentry.Errorf("initializing server error: %s", err.Error())
	}
}

// Update underlying connection and ensure trivials
func (source *QpWhatsappServer) UpdateConnection(connection whatsapp.IWhatsappConnection) {

	if source.connection != nil && !source.connection.IsInterfaceNil() {
		source.connection.Dispose("UpdateConnection")
	}

	source.connection = connection
	if source.Handler == nil {
		logentry := source.GetLogger()
		logentry.Warn("creating handlers ?! not implemented yet")
	}

	source.connection.UpdateHandler(source.Handler)

	// Registrando webhook
	webhookDispatcher := &QPWebhookHandler{server: source}
	if !source.Handler.IsAttached() {
		source.Handler.Register(webhookDispatcher)
	}
}

func (source *QpWhatsappServer) EnsureUnderlying() (err error) {

	if len(source.Wid) > 0 && !source.Verified {
		err = fmt.Errorf("not verified")
		return
	}

	source.syncConnection.Lock()
	defer source.syncConnection.Unlock()

	// conectar dispositivo
	if source.connection == nil {
		logentry := source.GetLogger()

		options := &whatsapp.WhatsappConnectionOptions{
			WhatsappOptions: &source.WhatsappOptions,
			Wid:             source.Wid,
			Reconnect:       true,
			LogStruct:       library.LogStruct{LogEntry: logentry},
		}

		logentry.Infof("trying to create new whatsapp connection, auto reconnect: %v, log level: %s", options.Reconnect, logentry.Level)

		connection, err := NewConnection(options)
		if err != nil {
			waError, ok := err.(whatsapp.WhatsappError)
			if ok {
				if waError.Unauthorized() {
					source.MarkVerified(false)
				}
			}
			return err
		} else {
			source.connection = connection
		}
	}

	return
}

// called from service started, after retrieve servers from database
func (source *QpWhatsappServer) Start() (err error) {
	logentry := source.GetLogger()

	logentry.Infof("starting whatsapp server, with log level: %s", logentry.Level)
	err = source.EnsureUnderlying()
	if err != nil {
		return
	}

	state := source.GetStatus()
	logentry.Debugf("starting whatsapp server ... on %s state", state)

	if !IsValidToStart(state) {
		err = fmt.Errorf("trying to start a server on an invalid state :: %s", state)
		logentry.Warnf(err.Error())
		return
	}

	// reset stop requested token
	source.StopRequested = false

	if !source.Handler.IsAttached() {

		// Registrando webhook
		source.Handler.Register(source.WebHook)
	}

	// Atualizando manipuladores de eventos
	source.connection.UpdateHandler(source.Handler)

	logentry.Infof("requesting connection ...")
	err = source.connection.Connect()
	if err != nil {
		return source.StartConnectionError(err)
	}

	statusManager := source.GetStatusManager()
	if !statusManager.IsConnected() {
		logentry.Infof("requesting connection again ...")
		err = source.connection.Connect()
		if err != nil {
			return source.StartConnectionError(err)
		}
	}

	// If at this moment the connect is already logged, ensure a valid mark
	if statusManager.IsValid() {
		source.MarkVerified(true)
	}

	return
}

// called after success paring devices
func (source *QpWhatsappServer) EnsureReady() (err error) {
	logger := source.GetLogger()

	logger.Info("ensuring that whatsapp server is ready")
	err = source.EnsureUnderlying()
	if err != nil {
		logger.Errorf("error on ensure underlaying connection: %s", err.Error())
		return
	}

	// reset stop requested token
	source.StopRequested = false

	if !source.Handler.IsAttached() {
		logger.Info("attaching handlers")

		// Registrando webhook
		source.Handler.Register(source.WebHook)
	} else {
		logger.Debug("handlers already attached")
	}

	// Atualizando manipuladores de eventos
	source.connection.UpdateHandler(source.Handler)

	statusManager := source.GetStatusManager()
	if !statusManager.IsConnected() {
		logger.Info("requesting connection ...")
		err = source.connection.Connect()
		if err != nil {
			return source.StartConnectionError(err)
		}
	} else {
		logger.Debug("already connected")
	}

	// If at this moment the connect is already logged, ensure a valid mark
	source.MarkVerified(true)

	return
}

// Process an error at start connection
func (source *QpWhatsappServer) StartConnectionError(err error) error {
	logger := source.GetLogger()

	source.Disconnect("StartConnectionError")
	source.Handler.Clear()

	if _, ok := err.(*whatsapp.UnAuthorizedError); ok {
		logger.Warningf("unauthorized, setting unverified")
		return source.MarkVerified(false)
	}

	logger.Errorf("error on starting whatsapp server connection: %s", err.Error())
	return err
}

func (source *QpWhatsappServer) Stop(cause string) (err error) {
	if !source.StopRequested {

		// setting token
		source.StopRequested = true

		// loggging properly
		logentry := source.GetLogger()
		logentry.Infof("stopping server: %s", cause)

		source.Disconnect("stop: " + cause)

		if source.Handler != nil {
			source.Handler.Clear()
		}
	}

	return
}

func (source *QpWhatsappServer) Restart() (err error) {
	err = source.Stop("restart")
	if err != nil {
		return
	}

	// wait 1 second before continue
	time.Sleep(1 * time.Second)

	logentry := source.GetLogger()
	logentry.Info("re-initializing whatsapp server ...")

	return source.Start()
}

// Somente usar em caso de não ser permitida a reconxão automática
func (source *QpWhatsappServer) Disconnect(cause string) {
	conn, err := source.GetValidConnection()
	if err == nil {
		statusManager := source.GetStatusManager()
		if statusManager.IsConnected() {
			logentry := source.GetLogger()
			logentry.Infof("disconnecting whatsapp server by: %s", cause)

			conn.Dispose(cause)
			source.connection = nil
		}
	}
}

// Retorna o titulo em cache (se houver) do id passado em parametro
func (source *QpWhatsappServer) GetChatTitle(wid string) string {
	conn, err := source.GetValidConnection()
	if err != nil {
		return ""
	}

	return conn.GetChatTitle(wid)
}

// Usado para exibir os servidores/bots de cada usuario em suas respectivas telas
func (server *QpWhatsappServer) GetOwnerID() string {
	return server.User
}

//region QP BOT EXTENSIONS

// Check if the current connection state is valid for a start method
func IsValidToStart(status whatsapp.WhatsappConnectionState) bool {
	if status == whatsapp.Stopped {
		return true
	}
	if status == whatsapp.Stopping {
		return true
	}
	if status == whatsapp.Disconnected {
		return true
	}
	if status == whatsapp.Failed {
		return true
	}
	return false
}

func (source *QpWhatsappServer) GetWorking() bool {
	status := source.GetStatus()
	return !IsValidToStart(status)
}

func (server *QpWhatsappServer) GetStatusString() string {
	return server.GetStatus().String()
}

func (server *QpWhatsappServer) ID() string {
	return server.Wid
}

// Traduz o Wid para um número de telefone em formato E164
func (server *QpWhatsappServer) GetNumber() string {
	return library.GetPhoneByWId(server.Wid)
}

func (server *QpWhatsappServer) GetTimestamp() time.Time {
	return server.Timestamp
}

func (server *QpWhatsappServer) GetStartedTime() time.Time {
	return server.StartTime
}

func (server *QpWhatsappServer) GetConnection() whatsapp.IWhatsappConnection {
	return server.connection
}

func (server *QpWhatsappServer) Toggle() (err error) {
	if !server.GetWorking() {
		err = server.Start()
	} else {
		err = server.Stop("toggling")
	}
	return
}

func (server *QpWhatsappServer) IsDevelopmentGlobal() bool {
	switch ENV.LogLevel() {
	case "debug", "trace":
		return true
	default:
		return false
	}
}

/*
<summary>

	Get current token for whatsapp server bot

</summary>
*/
func (server *QpWhatsappServer) GetToken() string {
	return server.Token
}

/*
<summary>

	Save changes on database

</summary>
*/
func (source *QpWhatsappServer) Save(reason string) (err error) {
	logger := source.GetLogger()

	logger.Infof("saving server info, reason: %s, json: %+v", reason, source)
	ok, err := source.db.Exists(source.Token)
	if err != nil {
		log.Errorf("error on checking existent server: %s", err.Error())
		return
	}

	// updating timestamp
	source.Timestamp = time.Now().UTC()

	if ok {
		logger.Debugf("updating server info: %+v", source)
		return source.db.Update(source.QpServer)
	} else {
		logger.Debugf("adding server info: %+v", source)
		return source.db.Add(source.QpServer)
	}
}

func (server *QpWhatsappServer) MarkVerified(value bool) (err error) {
	if server.Verified != value {
		server.Verified = value

		reason := fmt.Sprintf("mark verified as %v", value)
		return server.Save(reason)
	}
	return nil
}

func (source *QpWhatsappServer) ToggleDevel() (handle bool, err error) {
	source.Devel = !source.Devel

	logentry := source.GetLogger()
	if source.Devel {
		logentry.Level = log.DebugLevel
	} else {
		logentry.Level = log.InfoLevel
	}

	reason := fmt.Sprintf("toggle devel: %v", source.Devel)
	return source.Devel, source.Save(reason)
}

//endregion

// delete this whatsapp server and underlaying connection
func (server *QpWhatsappServer) Delete() error {
	if server.connection != nil {
		err := server.connection.Delete()
		if err != nil {
			return fmt.Errorf("whatsapp server, delete connection, error: %s", err.Error())
		}

		server.connection = nil
	}

	err := server.QpDataWebhooks.WebhookClear()
	if err != nil {
		return fmt.Errorf("whatsapp server, webhook clear, error: %s", err.Error())
	}

	err = server.db.Delete(server.Token)
	if err != nil {
		return fmt.Errorf("whatsapp server, database delete connection, error: %s", err.Error())
	}

	return nil
}

//#endregion
//#region SEND

// Default send message method
func (source *QpWhatsappServer) SendMessage(msg *whatsapp.WhatsappMessage) (response whatsapp.IWhatsappSendResponse, err error) {
	logger := source.GetLogger()
	logger.Debugf("sending msg to: %s", msg.Chat.Id)

	conn, err := source.GetValidConnection()
	if err != nil {
		return
	}

	// leading with wrongs digit 9
	if ENV.ShouldRemoveDigit9() {

		phone, _ := whatsapp.GetPhoneIfValid(msg.Chat.Id)
		if len(phone) > 0 {
			phoneWithout9, _ := library.RemoveDigit9IfElegible(phone)
			if len(phoneWithout9) > 0 {
				contactManager := source.GetContactManager()
				valids, err := contactManager.IsOnWhatsApp(phone, phoneWithout9)
				if err != nil {
					return nil, err
				}

				for _, valid := range valids {
					logger.Debugf("found valid destination: %s", valid)
					msg.Chat.Id = valid
					break
				}
			}
		}
	}

	// Trick to send audio with text, creating a new msg
	if msg.HasAttachment() {

		// Overriding filename with caption text if IMAGE or VIDEO
		if len(msg.Text) > 0 && msg.Type == whatsapp.AudioMessageType {

			// Copying and send text before file
			textMsg := *msg
			textMsg.Type = whatsapp.TextMessageType
			textMsg.Attachment = nil
			response, err = conn.Send(&textMsg)
			if err != nil {
				return
			} else {
				source.Handler.Message(&textMsg, "text and audio")
			}

			// updating id for audio message, if is set
			if len(msg.Id) > 0 {
				msg.Id = msg.Id + "-audio"
			}

			// removing message text, already sended ...
			msg.Text = ""
		}
	}

	// sending default msg
	response, err = conn.Send(msg)
	if err == nil {
		source.Handler.Message(msg, "server send")
	}
	return
}

//#endregion
//#region PROFILE PICTURE

func (source *QpWhatsappServer) GetProfilePicture(wid string, knowingId string) (picture *whatsapp.WhatsappProfilePicture, err error) {
	logger := source.GetLogger()
	logger.Debugf("getting info about profile picture for: %s, with id: %s", wid, knowingId)

	// future implement a rate control here, high volume of requests causing bans
	// studying rates ...

	contactManager := source.GetContactManager()
	return contactManager.GetProfilePicture(wid, knowingId)
}

//#endregion
//#region GROUP INVITE LINK

//#endregion
//#region GET ALL CONTACTS

func (source *QpWhatsappServer) GetContacts() (contacts []whatsapp.WhatsappChat, err error) {
	contactManager := source.GetContactManager()
	contacts, err = contactManager.GetContacts()
	if err == nil {
		for index, contact := range contacts {
			contact.FormatContact()
			contacts[index] = contact
		}
	}

	return
}

//#endregion

//#region IsOnWhatsapp

func (source *QpWhatsappServer) IsOnWhatsApp(phones ...string) (registered []string, err error) {
	contactManager := source.GetContactManager()
	return contactManager.IsOnWhatsApp(phones...)
}

//#endregion

// #region GROUPS

// GetGroupManager returns the group manager instance with lazy initialization
func (server *QpWhatsappServer) GetGroupManager() whatsapp.WhatsappGroupManagerInterface {
	if server.GroupManager == nil {
		server.GroupManager = NewQpGroupManager(server)
	}
	return server.GroupManager
}

// GetStatusManager returns the status manager instance with lazy initialization
func (server *QpWhatsappServer) GetStatusManager() whatsapp.WhatsappStatusManagerInterface {
	if server.StatusManager == nil {
		server.StatusManager = NewQpStatusManager(server)
	}
	return server.StatusManager
}

<<<<<<< HEAD
// GetContactManager returns the contact manager instance with lazy initialization
func (server *QpWhatsappServer) GetContactManager() whatsapp.WhatsappContactManagerInterface {
	if server.ContactManager == nil {
		server.ContactManager = NewQpContactManager(server)
=======
func (server *QpWhatsappServer) LeaveGroup(groupID string) error {
	conn, err := server.GetValidConnection()
	if err != nil {
		return err
	}

	return conn.LeaveGroup(groupID)
}

func (server *QpWhatsappServer) UpdateGroupSubject(groupID string, name string) (interface{}, error) {
	conn, err := server.GetValidConnection() // Ensure a valid connection is available
	if err != nil {
		return nil, err
>>>>>>> 6bd4b4cb
	}
	return server.ContactManager
}

//#endregion

func (server *QpWhatsappServer) SendChatPresence(chatId string, presenceType whatsapp.WhatsappChatPresenceType) error {
	conn, err := server.GetValidConnection()
	if err != nil {
		return err
	}
	return conn.SendChatPresence(chatId, uint(presenceType))
}

func (server *QpWhatsappServer) GetLIDFromPhone(phone string) (string, error) {
	contactManager := server.GetContactManager()
	return contactManager.GetLIDFromPhone(phone)
}

func (server *QpWhatsappServer) GetPhoneFromLID(lid string) (string, error) {
	contactManager := server.GetContactManager()
	return contactManager.GetPhoneFromLID(lid)
}

// GetUserInfo retrieves user information for given JIDs
func (server *QpWhatsappServer) GetUserInfo(jids []string) ([]interface{}, error) {
	contactManager := server.GetContactManager()
	return contactManager.GetUserInfo(jids)
}<|MERGE_RESOLUTION|>--- conflicted
+++ resolved
@@ -23,13 +23,12 @@
 	syncConnection *sync.Mutex                  `json:"-"` // Objeto de sinaleiro para evitar chamadas simultâneas a este objeto
 	syncMessages   *sync.Mutex                  `json:"-"` // Objeto de sinaleiro para evitar chamadas simultâneas a este objeto
 
+	//Battery        *WhatsAppBateryStatus        `json:"battery,omitempty"`
+
 	StartTime time.Time `json:"starttime,omitempty"`
 
-	Handler        *QPWhatsappHandlers `json:"-"`
-	WebHook        *QPWebhookHandler   `json:"-"`
-	GroupManager   *QpGroupManager     `json:"-"` // composition for group operations
-	StatusManager  *QpStatusManager    `json:"-"` // composition for status operations
-	ContactManager *QpContactManager   `json:"-"` // composition for contact operations
+	Handler *QPWhatsappHandlers `json:"-"`
+	WebHook *QPWebhookHandler   `json:"-"`
 
 	// Stop request token
 	StopRequested bool                   `json:"-"`
@@ -112,15 +111,13 @@
 		return whatsapp.UnVerified
 	} else {
 		if server.StopRequested {
-			statusManager := server.GetStatusManager()
-			if server.connection != nil && !server.connection.IsInterfaceNil() && statusManager.IsConnected() {
+			if server.connection != nil && !server.connection.IsInterfaceNil() && server.connection.IsConnected() {
 				return whatsapp.Stopping
 			} else {
 				return whatsapp.Stopped
 			}
 		} else {
-			statusManager := server.GetStatusManager()
-			state := statusManager.GetState()
+			state := server.connection.GetStatus()
 			if state == whatsapp.Disconnected && !server.Verified {
 				return whatsapp.UnVerified
 			}
@@ -381,8 +378,7 @@
 		return source.StartConnectionError(err)
 	}
 
-	statusManager := source.GetStatusManager()
-	if !statusManager.IsConnected() {
+	if !source.connection.IsConnected() {
 		logentry.Infof("requesting connection again ...")
 		err = source.connection.Connect()
 		if err != nil {
@@ -391,7 +387,7 @@
 	}
 
 	// If at this moment the connect is already logged, ensure a valid mark
-	if statusManager.IsValid() {
+	if source.connection.IsValid() {
 		source.MarkVerified(true)
 	}
 
@@ -424,8 +420,7 @@
 	// Atualizando manipuladores de eventos
 	source.connection.UpdateHandler(source.Handler)
 
-	statusManager := source.GetStatusManager()
-	if !statusManager.IsConnected() {
+	if !source.connection.IsConnected() {
 		logger.Info("requesting connection ...")
 		err = source.connection.Connect()
 		if err != nil {
@@ -496,8 +491,7 @@
 func (source *QpWhatsappServer) Disconnect(cause string) {
 	conn, err := source.GetValidConnection()
 	if err == nil {
-		statusManager := source.GetStatusManager()
-		if statusManager.IsConnected() {
+		if conn.IsConnected() {
 			logentry := source.GetLogger()
 			logentry.Infof("disconnecting whatsapp server by: %s", cause)
 
@@ -695,12 +689,11 @@
 	// leading with wrongs digit 9
 	if ENV.ShouldRemoveDigit9() {
 
-		phone, _ := whatsapp.GetPhoneIfValid(msg.Chat.Id)
+		phone, _ := library.ExtractPhoneIfValid(msg.Chat.Id)
 		if len(phone) > 0 {
 			phoneWithout9, _ := library.RemoveDigit9IfElegible(phone)
 			if len(phoneWithout9) > 0 {
-				contactManager := source.GetContactManager()
-				valids, err := contactManager.IsOnWhatsApp(phone, phoneWithout9)
+				valids, err := conn.IsOnWhatsApp(phone, phoneWithout9)
 				if err != nil {
 					return nil, err
 				}
@@ -759,19 +752,36 @@
 	// future implement a rate control here, high volume of requests causing bans
 	// studying rates ...
 
-	contactManager := source.GetContactManager()
-	return contactManager.GetProfilePicture(wid, knowingId)
+	conn, err := source.GetValidConnection()
+	if err != nil {
+		return
+	}
+
+	return conn.GetProfilePicture(wid, knowingId)
 }
 
 //#endregion
 //#region GROUP INVITE LINK
 
+func (source *QpWhatsappServer) GetInvite(groupId string) (link string, err error) {
+	conn, err := source.GetValidConnection()
+	if err != nil {
+		return
+	}
+
+	return conn.GetInvite(groupId)
+}
+
 //#endregion
 //#region GET ALL CONTACTS
 
 func (source *QpWhatsappServer) GetContacts() (contacts []whatsapp.WhatsappChat, err error) {
-	contactManager := source.GetContactManager()
-	contacts, err = contactManager.GetContacts()
+	conn, err := source.GetValidConnection()
+	if err != nil {
+		return
+	}
+
+	contacts, err = conn.GetContacts()
 	if err == nil {
 		for index, contact := range contacts {
 			contact.FormatContact()
@@ -787,36 +797,44 @@
 //#region IsOnWhatsapp
 
 func (source *QpWhatsappServer) IsOnWhatsApp(phones ...string) (registered []string, err error) {
-	contactManager := source.GetContactManager()
-	return contactManager.IsOnWhatsApp(phones...)
+	conn, err := source.GetValidConnection()
+	if err != nil {
+		return
+	}
+
+	return conn.IsOnWhatsApp(phones...)
 }
 
 //#endregion
 
 // #region GROUPS
-
-// GetGroupManager returns the group manager instance with lazy initialization
-func (server *QpWhatsappServer) GetGroupManager() whatsapp.WhatsappGroupManagerInterface {
-	if server.GroupManager == nil {
-		server.GroupManager = NewQpGroupManager(server)
-	}
-	return server.GroupManager
-}
-
-// GetStatusManager returns the status manager instance with lazy initialization
-func (server *QpWhatsappServer) GetStatusManager() whatsapp.WhatsappStatusManagerInterface {
-	if server.StatusManager == nil {
-		server.StatusManager = NewQpStatusManager(server)
-	}
-	return server.StatusManager
-}
-
-<<<<<<< HEAD
-// GetContactManager returns the contact manager instance with lazy initialization
-func (server *QpWhatsappServer) GetContactManager() whatsapp.WhatsappContactManagerInterface {
-	if server.ContactManager == nil {
-		server.ContactManager = NewQpContactManager(server)
-=======
+func (server *QpWhatsappServer) GetJoinedGroups() ([]interface{}, error) {
+	conn, err := server.GetValidConnection()
+	if err != nil {
+		return nil, err
+	}
+
+	return conn.GetJoinedGroups()
+}
+
+func (server *QpWhatsappServer) GetGroupInfo(groupID string) (interface{}, error) {
+	conn, err := server.GetValidConnection()
+	if err != nil {
+		return nil, err
+	}
+
+	return conn.GetGroupInfo(groupID)
+}
+
+func (server *QpWhatsappServer) CreateGroup(name string, participants []string) (interface{}, error) {
+	conn, err := server.GetValidConnection()
+	if err != nil {
+		return nil, err
+	}
+
+	return conn.CreateGroup(name, participants)
+}
+
 func (server *QpWhatsappServer) LeaveGroup(groupID string) error {
 	conn, err := server.GetValidConnection()
 	if err != nil {
@@ -830,9 +848,67 @@
 	conn, err := server.GetValidConnection() // Ensure a valid connection is available
 	if err != nil {
 		return nil, err
->>>>>>> 6bd4b4cb
-	}
-	return server.ContactManager
+	}
+
+	return conn.UpdateGroupSubject(groupID, name) // Delegate the call to the connection
+}
+
+func (server *QpWhatsappServer) UpdateGroupTopic(groupID string, topic string) (interface{}, error) {
+	conn, err := server.GetValidConnection() // Ensure a valid connection is available
+	if err != nil {
+		return nil, err
+	}
+
+	return conn.UpdateGroupTopic(groupID, topic) // Delegate the call to the connection
+}
+
+func (server *QpWhatsappServer) UpdateGroupPhoto(groupID string, imageData []byte) (string, error) {
+	conn, err := server.GetValidConnection()
+	if err != nil {
+		return "", err
+	}
+
+	return conn.UpdateGroupPhoto(groupID, imageData)
+}
+
+func (server *QpWhatsappServer) UpdateGroupParticipants(groupJID string, participants []string, action string) ([]interface{}, error) {
+	conn, err := server.GetValidConnection()
+	if err != nil {
+		return nil, err
+	}
+
+	return conn.UpdateGroupParticipants(groupJID, participants, action)
+}
+
+func (server *QpWhatsappServer) GetGroupJoinRequests(groupJID string) ([]interface{}, error) {
+	conn, err := server.GetValidConnection()
+	if err != nil {
+		return nil, err
+	}
+
+	return conn.GetGroupJoinRequests(groupJID)
+}
+
+func (server *QpWhatsappServer) HandleGroupJoinRequests(groupJID string, participants []string, action string) ([]interface{}, error) {
+	conn, err := server.GetValidConnection()
+	if err != nil {
+		return nil, err
+	}
+
+	return conn.HandleGroupJoinRequests(groupJID, participants, action)
+}
+
+func (server *QpWhatsappServer) CreateGroupExtended(options map[string]interface{}) (interface{}, error) {
+	conn, err := server.GetValidConnection()
+	if err != nil {
+		return nil, err
+	}
+
+	// Extract parameters
+	title, _ := options["title"].(string)
+	participantsRaw, _ := options["participants"].([]string)
+
+	return conn.CreateGroupExtended(title, participantsRaw)
 }
 
 //#endregion
@@ -846,17 +922,28 @@
 }
 
 func (server *QpWhatsappServer) GetLIDFromPhone(phone string) (string, error) {
-	contactManager := server.GetContactManager()
-	return contactManager.GetLIDFromPhone(phone)
+	conn, err := server.GetValidConnection()
+	if err != nil {
+		return "",
+			err
+	}
+	return conn.GetLIDFromPhone(phone)
 }
 
 func (server *QpWhatsappServer) GetPhoneFromLID(lid string) (string, error) {
-	contactManager := server.GetContactManager()
-	return contactManager.GetPhoneFromLID(lid)
+	conn, err := server.GetValidConnection()
+	if err != nil {
+		return "",
+			err
+	}
+	return conn.GetPhoneFromLID(lid)
 }
 
 // GetUserInfo retrieves user information for given JIDs
 func (server *QpWhatsappServer) GetUserInfo(jids []string) ([]interface{}, error) {
-	contactManager := server.GetContactManager()
-	return contactManager.GetUserInfo(jids)
+	conn, err := server.GetValidConnection()
+	if err != nil {
+		return nil, err
+	}
+	return conn.GetUserInfo(jids)
 }