--- conflicted
+++ resolved
@@ -12,11 +12,7 @@
 )
 
 require (
-<<<<<<< HEAD
-	github.com/go-chi/chi/v5 v5.2.3 // indirect
-=======
 	github.com/go-chi/chi/v5 v5.2.2 // indirect
->>>>>>> b6a70ec6
 	golang.org/x/sys v0.37.0 // indirect
 )
 
