package whatsapp

import (
	"strings"
	"time"
)

// Mensagem no formato QuePasa
// Utilizada na API do QuePasa para troca com outros sistemas
type WhatsappMessage struct {

	// original message from source service
	Content any `json:"-"`

	InfoForHistory any `json:"-"`

	Id      string `json:"id"`                // Upper text msg id
	TrackId string `json:"trackid,omitempty"` // Optional id of the system that send that message

	Timestamp time.Time           `json:"timestamp"`
	Type      WhatsappMessageType `json:"type"`

	// Em qual chat (grupo ou direct) essa msg foi postada, para onde devemos responder
	Chat WhatsappChat `json:"chat"`

	// If this message was posted on a Group, Who posted it !
	Participant *WhatsappChat `json:"participant,omitempty"`

	// Message text if exists
	Text string `json:"text,omitempty"`

	Attachment *WhatsappAttachment `json:"attachment,omitempty"`

	// Do i send that ?
	// From any connected device and api
	FromMe bool `json:"fromme"`

	// Sended via api
	FromInternal bool `json:"frominternal"`

	// Generated from history sync
	FromHistory bool `json:"fromhistory,omitempty"`

	// Edited message
	Edited bool `json:"edited,omitempty"`

	// How many times this message was forwarded
	ForwardingScore uint32 `json:"forwardingscore,omitempty"`

<<<<<<< HEAD
	// Msg is reaction ? boolean
=======
	// Is this message a reaction to another message ?
>>>>>>> ab32b880
	InReaction bool `json:"inreaction,omitempty"`

	// Msg in reply of another ? Message ID
	InReply string `json:"inreply,omitempty"`

	// Msg in reply preview
	Synopsis string `json:"synopsis,omitempty"`

	// Delivered, Read, Imported statuses
	Status WhatsappMessageStatus `json:"status,omitempty"`

	// Url if exists
	Url *WhatsappMessageUrl `json:"url,omitempty"`

	Ads *WhatsappMessageAds `json:"ads,omitempty"`

	// WhatsApp ID of the sender
	Wid string `json:"wid,omitempty"`

	// Extra information for custom messages
	Info any `json:"info,omitempty"`

	Poll *WhatsappPoll `json:"poll,omitempty"` // Poll if exists

	// Debug information for debug events
	Debug *WhatsappMessageDebug `json:"debug,omitempty"`

	Exceptions []string `json:"exceptions,omitempty"`
}

//region ORDER BY TIMESTAMP

// Ordering by (Timestamp) and then (Id)
type WhatsappOrderedMessages []WhatsappMessage

func (m WhatsappOrderedMessages) Len() int { return len(m) }
func (m WhatsappOrderedMessages) Less(i, j int) bool {
	if m[i].Timestamp.Equal(m[j].Timestamp) {
		return m[i].Id < m[j].Id
	}
	return m[i].Timestamp.Before(m[j].Timestamp)
}
func (m WhatsappOrderedMessages) Swap(i, j int) { m[i], m[j] = m[j], m[i] }

//endregion

//region IMPLEMENT WHATSAPP SEND RESPONSE INTERFACE

func (source WhatsappMessage) GetId() string { return source.Id }

// Get the time of server processed message
func (source WhatsappMessage) GetTime() time.Time { return source.Timestamp }

// Get the time on unix timestamp format
func (source WhatsappMessage) GetTimestamp() uint64 { return uint64(source.Timestamp.Unix()) }

//endregion

func (source *WhatsappMessage) GetChatId() string {
	return source.Chat.Id
}

func (source *WhatsappMessage) GetParticipantId() string {
	if source.Participant == nil {
		return ""
	}
	return source.Participant.Id
}

func (source *WhatsappMessage) GetText() string {
	return source.Text
}

// Indicates if the message has any status information
// *Trick to help in Views
func (source *WhatsappMessage) HasStatus() bool {
	return source != nil && len(source.Status) > 0
}

// Indicates if the message has url information
// *Trick to help in Views
func (source *WhatsappMessage) HasUrl() bool {
	return source != nil && source.Url != nil && len(source.Url.Reference) > 0
}

func (source *WhatsappMessage) HasAttachment() bool {
	// this attachment is a pointer to correct show info on deserialized
	attach := source.Attachment
	return attach != nil && len(attach.Mimetype) > 0
}

func (source *WhatsappMessage) GetSource() any {
	return source.Content
}

func (source *WhatsappMessage) FromGroup() bool {
	return strings.HasSuffix(source.Chat.Id, WHATSAPP_SERVERDOMAIN_GROUP_SUFFIX)
}

func (source *WhatsappMessage) FromAds() bool {
	return source.Ads != nil
}

func (source *WhatsappMessage) FromBroadcast() bool {
	if source.Chat.Id == "status" {
		return true
	}

	if source.Chat.Id == "status@broadcast" {
		return true
	}

	if strings.HasSuffix(source.Chat.Id, "@newsletter") {
		return true
	}

	return false
}

//endregion

//region DISPATCH ERROR MANAGEMENT

// MarkExceptions marks the message as having a dispatch error
func (source *WhatsappMessage) MarkExceptions() {
	source.Exceptions = append(source.Exceptions, "Dispatch error occurred")
}

// MarkExceptionsWithMessage marks the message as having a dispatch error with a specific message
func (source *WhatsappMessage) MarkExceptionsWithMessage(message string) {
	source.Exceptions = append(source.Exceptions, message)
}

// ClearExceptions clears all dispatch errors
func (source *WhatsappMessage) ClearExceptions() {
	source.Exceptions = nil
}

// HasExceptions checks if the message has any dispatch errors
func (source *WhatsappMessage) HasExceptions() bool {
	return len(source.Exceptions) > 0
}

// GetExceptions returns all dispatch error messages
func (source *WhatsappMessage) GetExceptions() []string {
	return source.Exceptions
}

//endregion

func (source *WhatsappMessage) GetAttachment() *WhatsappAttachment {
	return source.Attachment
}<|MERGE_RESOLUTION|>--- conflicted
+++ resolved
@@ -47,11 +47,7 @@
 	// How many times this message was forwarded
 	ForwardingScore uint32 `json:"forwardingscore,omitempty"`
 
-<<<<<<< HEAD
-	// Msg is reaction ? boolean
-=======
 	// Is this message a reaction to another message ?
->>>>>>> ab32b880
 	InReaction bool `json:"inreaction,omitempty"`
 
 	// Msg in reply of another ? Message ID
