--- conflicted
+++ resolved
@@ -1,12 +1,8 @@
 package models
 
 import (
-<<<<<<< HEAD
-	"strings"
-=======
 	"fmt"
 	"reflect"
->>>>>>> 6bd4b4cb
 	"sync"
 
 	"github.com/google/uuid"
@@ -60,12 +56,16 @@
 
 //#region EVENTS FROM WHATSAPP SERVICE
 
-func (source *QPWhatsappHandlers) EnsureChatInfo(msg *whatsapp.WhatsappMessage) {
-	if msg == nil {
+// Process messages received from whatsapp service
+func (source *QPWhatsappHandlers) Message(msg *whatsapp.WhatsappMessage, from string) {
+
+	// should skip groups ?
+	if !source.HandleGroups() && msg.FromGroup() {
 		return
 	}
 
-	if source.server == nil {
+	// should skip broadcast ?
+	if !source.HandleBroadcasts() && msg.FromBroadcast() {
 		return
 	}
 
@@ -73,81 +73,6 @@
 	if len(msg.Chat.Title) == 0 {
 		msg.Chat.Title = source.server.GetChatTitle(msg.Chat.Id)
 	}
-
-	if len(msg.Chat.Phone) == 0 && strings.HasSuffix(msg.Chat.Id, whatsapp.WHATSAPP_SERVERDOMAIN_USER_SUFFIX) {
-		contactManager := source.server.GetContactManager()
-		phone, err := contactManager.GetPhoneFromContactId(msg.Chat.Id)
-		if err == nil && len(phone) > 0 {
-			msg.Chat.Phone = phone
-
-			if len(msg.Chat.LId) == 0 {
-				lid, err := contactManager.GetLIDFromPhone(phone)
-				if err == nil && len(lid) > 0 {
-					msg.Chat.LId = lid
-				}
-			}
-		}
-	}
-
-	if len(msg.Chat.Phone) == 0 && strings.HasSuffix(msg.Chat.Id, whatsapp.WHATSAPP_SERVERDOMAIN_LID_SUFFIX) {
-		contactManager := source.server.GetContactManager()
-		phone, err := contactManager.GetPhoneFromLID(msg.Chat.Id)
-		if err == nil && len(phone) > 0 {
-			msg.Chat.Phone = phone
-		}
-	}
-
-	if len(msg.Chat.LId) == 0 && strings.HasSuffix(msg.Chat.Id, whatsapp.WHATSAPP_SERVERDOMAIN_LID_SUFFIX) {
-		msg.Chat.LId = msg.Chat.Id
-	}
-
-	if msg.Participant != nil && strings.HasSuffix(msg.Participant.Id, whatsapp.WHATSAPP_SERVERDOMAIN_USER_SUFFIX) && len(msg.Participant.Phone) == 0 {
-		contactManager := source.server.GetContactManager()
-		phone, err := contactManager.GetPhoneFromContactId(msg.Participant.Id)
-		if err == nil && len(phone) > 0 {
-			msg.Participant.Phone = phone
-
-			if len(msg.Participant.LId) == 0 {
-				lid, err := contactManager.GetLIDFromPhone(phone)
-				if err == nil && len(lid) > 0 {
-					msg.Participant.LId = lid
-				}
-			}
-		}
-	}
-
-	if msg.Participant != nil && len(msg.Participant.Phone) == 0 && strings.HasSuffix(msg.Participant.Id, whatsapp.WHATSAPP_SERVERDOMAIN_LID_SUFFIX) {
-		contactManager := source.server.GetContactManager()
-		phone, err := contactManager.GetPhoneFromLID(msg.Participant.Id)
-		if err == nil && len(phone) > 0 {
-			msg.Participant.Phone = phone
-		}
-	}
-
-	if msg.Participant != nil && len(msg.Participant.LId) == 0 && strings.HasSuffix(msg.Participant.Id, whatsapp.WHATSAPP_SERVERDOMAIN_LID_SUFFIX) {
-		msg.Participant.LId = msg.Participant.Id
-	}
-
-	if msg.Participant != nil && len(msg.Participant.Title) == 0 {
-		msg.Participant.Title = source.server.GetChatTitle(msg.Participant.Id)
-	}
-}
-
-// Process messages received from whatsapp service
-func (source *QPWhatsappHandlers) Message(msg *whatsapp.WhatsappMessage, from string) {
-
-	// should skip groups ?
-	if !source.HandleGroups() && msg.FromGroup() {
-		return
-	}
-
-	// should skip broadcast ?
-	if !source.HandleBroadcasts() && msg.FromBroadcast() {
-		return
-	}
-
-	// ensure (title, phone number, lid) for message chat and participant
-	source.EnsureChatInfo(msg)
 
 	if len(msg.InReply) > 0 {
 		cached, err := source.QpWhatsappMessages.GetById(msg.InReply)
