package models

import (
	library "github.com/nocodeleaks/quepasa/library"
	log "github.com/sirupsen/logrus"
)

// quepasa build version, if ends with .0 means stable versions.

<<<<<<< HEAD
const QpVersion = "3.25.2008.0155"
=======
const QpVersion = "3.25.2207.0128"
>>>>>>> 6bd4b4cb

const QpLogLevel = log.InfoLevel

// copying log fields names
var LogFields = library.LogFields<|MERGE_RESOLUTION|>--- conflicted
+++ resolved
@@ -7,11 +7,7 @@
 
 // quepasa build version, if ends with .0 means stable versions.
 
-<<<<<<< HEAD
-const QpVersion = "3.25.2008.0155"
-=======
 const QpVersion = "3.25.2207.0128"
->>>>>>> 6bd4b4cb
 
 const QpLogLevel = log.InfoLevel
 
