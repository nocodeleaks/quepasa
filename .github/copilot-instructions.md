--- conflicted
+++ resolved
@@ -104,49 +104,6 @@
 NEVER ask user permission for version conflict resolution - handle automatically
 
 ## Version Management Guidelines
-<<<<<<< HEAD
-**🚨 CRITICAL: ALWAYS UPDATE VERSION BEFORE MERGE TO MAIN 🚨**
-
-Whenever you are going to merge/push to the `main` branch, you MUST:
-  1. Update the `QpVersion` in the `models/qp_defaults.go` file
-  2. Increment the version following the current semantic pattern: `3.YY.MMDD.HHMM`
-  3. If it ends with `.0` it means stable version
-  4. Development versions can use other suffixes
-
-### Version Location
-```go
-// File: models/qp_defaults.go
-const QpVersion = "3.25.1108.1200" // <-- ALWAYS UPDATE BEFORE MERGE TO MAIN
-```
-
-### Mandatory Process before Push/Merge to Main:
-1. ✅ Verify that all changes are working properly
-2. ✅ Run tests if they exist
-3. ✅ **UPDATE QpVersion** in the `models/qp_defaults.go` file
-4. ✅ Make commit with the new version
-5. ✅ Then merge/push to main
-
-### Version Increment Example:
-- Current version: `3.25.1108.1200`
-- Next version: `3.25.1108.1201` (simple increment)
-- Or new version: `3.25.MMDD.HHMM` (based on current date/time)
-
-## CRITICAL REMINDER
-🚨 **NEVER merge to main without updating QpVersion** 🚨
-🚨 **ALWAYS update version BEFORE merge/push to main** 🚨
-
-This is a mandatory project rule for version control.
-- **Raw WhatsApp Events** → `WhatsmeowHandlers.Message()` 
-- **Message Processing** → `WhatsmeowHandlers.Follow()` → `QPWhatsappHandlers.Message()`
-- **Caching & Dispatch** → `appendMsgToCache()` → `Trigger()` → Webhooks/RabbitMQ
-- **API Response** → Various v1/v2/v3 endpoints transform and return messages
-
-## Message Processing Flow (Critical Understanding)
-- **Raw WhatsApp Events** → `WhatsmeowHandlers.Message()` 
-- **Message Processing** → `WhatsmeowHandlers.Follow()` → `QPWhatsappHandlers.Message()`
-- **Caching & Dispatch** → `appendMsgToCache()` → `Trigger()` → Webhooks/RabbitMQ
-- **API Response** → Various v1/v2/v3 endpoints transform and return messages
-=======
 IMPORTANT: Whenever you are going to merge/push to the main branch, you MUST:
   1. Update the QpVersion in the models/qp_defaults.go file
   2. Increment the version following the current semantic pattern
@@ -155,7 +112,7 @@
 
 Version Location:
 File: models/qp_defaults.go
-const QpVersion = "3.25.2207.0127" // ALWAYS UPDATE BEFORE MERGE TO MAIN
+const QpVersion = "3.25.1114.2100" // ALWAYS UPDATE BEFORE MERGE TO MAIN
 
 Mandatory Process before Push/Merge to Main:
 1. Verify that all changes are working properly
@@ -165,13 +122,12 @@
 5. Then merge/push to main
 
 Version Increment Example:
-- Current version: 3.25.2207.0127
-- Next version: 3.25.2207.0128 (simple increment)
+- Current version: 3.25.1114.2100
+- Next version: 3.25.1114.2101 (simple increment)
 - Or new version: 3.25.MMDD.HHMM (based on current date/time)
 
 CRITICAL REMINDER: NEVER merge to main without updating QpVersion
 This is a mandatory project rule for version control.
->>>>>>> e87d5f69
 
 ## Key Integration Points
 - Connection Management: WhatsmeowConnection wraps whatsmeow client with QuePasa abstractions
