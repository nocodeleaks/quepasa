module github.com/nocodeleaks/quepasa/webserver

replace github.com/nocodeleaks/quepasa/media => ../media

replace github.com/nocodeleaks/quepasa/library => ../library

replace github.com/nocodeleaks/quepasa/metrics => ../metrics

replace github.com/nocodeleaks/quepasa/models => ../models

replace github.com/nocodeleaks/quepasa/form => ../form

replace github.com/nocodeleaks/quepasa/api => ../api

replace github.com/nocodeleaks/quepasa/whatsapp => ../whatsapp

replace github.com/nocodeleaks/quepasa/whatsmeow => ../whatsmeow

replace github.com/nocodeleaks/quepasa/rabbitmq => ../rabbitmq

replace github.com/nocodeleaks/quepasa/environment => ../environment

go 1.24.0

toolchain go1.24.2

require (
	github.com/go-chi/chi/v5 v5.2.2
	github.com/go-kit/log v0.2.1
	github.com/nocodeleaks/quepasa/api v0.0.0-00010101000000-000000000000
	github.com/nocodeleaks/quepasa/form v0.0.0-00010101000000-000000000000
	github.com/nocodeleaks/quepasa/models v0.0.0-00010101000000-000000000000
	github.com/philippseith/signalr v0.6.3
	github.com/prometheus/client_golang v1.16.0
	github.com/sirupsen/logrus v1.9.3
	github.com/swaggo/http-swagger v1.3.4
)

require (
	filippo.io/edwards25519 v1.1.0 // indirect
	github.com/KyleBanks/depth v1.2.1 // indirect
	github.com/beeper/argo-go v1.1.2 // indirect
	github.com/beorn7/perks v1.0.1 // indirect
	github.com/cenkalti/backoff/v4 v4.3.0 // indirect
	github.com/cespare/xxhash/v2 v2.2.0 // indirect
	github.com/cettoana/go-waveform v0.0.0-20210107122202-35aaec2de427 // indirect
	github.com/dgrijalva/jwt-go v3.2.0+incompatible // indirect
	github.com/elliotchance/orderedmap/v3 v3.1.0 // indirect
	github.com/go-chi/jwtauth v4.0.4+incompatible // indirect
	github.com/go-logfmt/logfmt v0.6.0 // indirect
	github.com/go-openapi/jsonpointer v0.19.5 // indirect
	github.com/go-openapi/jsonreference v0.20.0 // indirect
	github.com/go-openapi/spec v0.20.6 // indirect
	github.com/go-openapi/swag v0.19.15 // indirect
	github.com/golang/protobuf v1.5.3 // indirect
	github.com/google/uuid v1.6.0 // indirect
	github.com/gopxl/beep/v2 v2.1.1 // indirect
	github.com/gorilla/websocket v1.5.3 // indirect
	github.com/gosimple/slug v1.13.1 // indirect
	github.com/gosimple/unidecode v1.0.1 // indirect
	github.com/hajimehoshi/go-mp3 v0.3.4 // indirect
	github.com/jfreymuth/oggvorbis v1.0.5 // indirect
	github.com/jfreymuth/vorbis v1.0.2 // indirect
	github.com/jmoiron/sqlx v1.3.5 // indirect
	github.com/joho/godotenv v1.5.1 // indirect
	github.com/joncalhoun/migrate v0.0.2 // indirect
	github.com/josharian/intern v1.0.0 // indirect
	github.com/lib/pq v1.10.8 // indirect
	github.com/mailru/easyjson v0.7.6 // indirect
	github.com/mattetti/audio v0.0.0-20240411020228-c5379f9b5b61 // indirect
	github.com/mattn/go-colorable v0.1.14 // indirect
	github.com/mattn/go-isatty v0.0.20 // indirect
	github.com/mattn/go-sqlite3 v2.0.3+incompatible // indirect
	github.com/matttproud/golang_protobuf_extensions v1.0.4 // indirect
	github.com/nbutton23/zxcvbn-go v0.0.0-20210217022336-fa2cb2858354 // indirect
	github.com/nocodeleaks/quepasa/environment v0.0.0-00010101000000-000000000000 // indirect
	github.com/nocodeleaks/quepasa/library v0.0.0-00010101000000-000000000000 // indirect
	github.com/nocodeleaks/quepasa/media v0.0.0-00010101000000-000000000000 // indirect
	github.com/nocodeleaks/quepasa/metrics v0.0.0-00010101000000-000000000000 // indirect
	github.com/nocodeleaks/quepasa/rabbitmq v0.0.0-00010101000000-000000000000 // indirect
	github.com/nocodeleaks/quepasa/whatsapp v0.0.0-00010101000000-000000000000 // indirect
	github.com/nocodeleaks/quepasa/whatsmeow v0.0.0-00010101000000-000000000000 // indirect
	github.com/petermattis/goid v0.0.0-20250904145737-900bdf8bb490 // indirect
	github.com/pkg/errors v0.9.1 // indirect
	github.com/prometheus/client_model v0.4.0 // indirect
	github.com/prometheus/common v0.44.0 // indirect
	github.com/prometheus/procfs v0.11.1 // indirect
	github.com/rabbitmq/amqp091-go v1.10.0 // indirect
	github.com/rs/zerolog v1.34.0 // indirect
	github.com/skip2/go-qrcode v0.0.0-20200617195104-da1b6568686e // indirect
	github.com/swaggo/files v0.0.0-20220610200504-28940afbdbfe // indirect
	github.com/swaggo/swag v1.8.1 // indirect
	github.com/tcolgate/mp3 v0.0.0-20170426193717-e79c5a46d300 // indirect
	github.com/teivah/onecontext v1.3.0 // indirect
	github.com/vektah/gqlparser/v2 v2.5.30 // indirect
	github.com/vmihailenco/msgpack/v5 v5.4.1 // indirect
	github.com/vmihailenco/tagparser/v2 v2.0.0 // indirect
	go.mau.fi/libsignal v0.2.0 // indirect
	go.mau.fi/util v0.9.1 // indirect
<<<<<<< HEAD
	go.mau.fi/whatsmeow v0.0.0-20250916115455-914d640cc83c // indirect
=======
	go.mau.fi/whatsmeow v0.0.0-20251003154939-d562355c4d82 // indirect
>>>>>>> 33551fd0
	golang.org/x/crypto v0.42.0 // indirect
	golang.org/x/exp v0.0.0-20250911091902-df9299821621 // indirect
	golang.org/x/net v0.44.0 // indirect
	golang.org/x/sys v0.36.0 // indirect
	golang.org/x/text v0.29.0 // indirect
	golang.org/x/tools v0.37.0 // indirect
<<<<<<< HEAD
	google.golang.org/protobuf v1.36.9 // indirect
=======
	google.golang.org/protobuf v1.36.10 // indirect
>>>>>>> 33551fd0
	gopkg.in/yaml.v2 v2.4.0 // indirect
	nhooyr.io/websocket v1.8.11 // indirect
)<|MERGE_RESOLUTION|>--- conflicted
+++ resolved
@@ -97,22 +97,14 @@
 	github.com/vmihailenco/tagparser/v2 v2.0.0 // indirect
 	go.mau.fi/libsignal v0.2.0 // indirect
 	go.mau.fi/util v0.9.1 // indirect
-<<<<<<< HEAD
-	go.mau.fi/whatsmeow v0.0.0-20250916115455-914d640cc83c // indirect
-=======
 	go.mau.fi/whatsmeow v0.0.0-20251003154939-d562355c4d82 // indirect
->>>>>>> 33551fd0
 	golang.org/x/crypto v0.42.0 // indirect
 	golang.org/x/exp v0.0.0-20250911091902-df9299821621 // indirect
 	golang.org/x/net v0.44.0 // indirect
 	golang.org/x/sys v0.36.0 // indirect
 	golang.org/x/text v0.29.0 // indirect
 	golang.org/x/tools v0.37.0 // indirect
-<<<<<<< HEAD
-	google.golang.org/protobuf v1.36.9 // indirect
-=======
 	google.golang.org/protobuf v1.36.10 // indirect
->>>>>>> 33551fd0
 	gopkg.in/yaml.v2 v2.4.0 // indirect
 	nhooyr.io/websocket v1.8.11 // indirect
 )