--- conflicted
+++ resolved
@@ -9,11 +9,7 @@
 
 // quepasa build version, if ends with .0 means stable versions.
 // version 3.YY.MMDD.HHMM
-<<<<<<< HEAD
-const QpVersion = "3.25.1127.1506"
-=======
 const QpVersion = "3.25.1127.1532"
->>>>>>> 57afd6bc
 
 const QpLogLevel = log.InfoLevel
 
