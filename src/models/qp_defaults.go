package models

import (
	library "github.com/nocodeleaks/quepasa/library"
	log "github.com/sirupsen/logrus"
)

// quepasa build version, if ends with .0 means stable versions.
<<<<<<< HEAD
const QpVersion = "3.25.415.1701"
=======
const QpVersion = "3.25.416.1103"
>>>>>>> 975bc0fd

const QpLogLevel = log.InfoLevel

// copying log fields names
var LogFields = library.LogFields<|MERGE_RESOLUTION|>--- conflicted
+++ resolved
@@ -6,11 +6,8 @@
 )
 
 // quepasa build version, if ends with .0 means stable versions.
-<<<<<<< HEAD
-const QpVersion = "3.25.415.1701"
-=======
+
 const QpVersion = "3.25.416.1103"
->>>>>>> 975bc0fd
 
 const QpLogLevel = log.InfoLevel
 
