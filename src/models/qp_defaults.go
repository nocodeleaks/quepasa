package models

import (
	library "github.com/nocodeleaks/quepasa/library"
	log "github.com/sirupsen/logrus"
)

// quepasa build version, if ends with .0 means stable versions.

<<<<<<< HEAD
const QpVersion = "3.25.603.2035"
=======
const QpVersion = "3.25.609.1622"
>>>>>>> 2d7bc900

const QpLogLevel = log.InfoLevel

// copying log fields names
var LogFields = library.LogFields<|MERGE_RESOLUTION|>--- conflicted
+++ resolved
@@ -7,11 +7,7 @@
 
 // quepasa build version, if ends with .0 means stable versions.
 
-<<<<<<< HEAD
-const QpVersion = "3.25.603.2035"
-=======
 const QpVersion = "3.25.609.1622"
->>>>>>> 2d7bc900
 
 const QpLogLevel = log.InfoLevel
 
