package models

import (
	library "github.com/nocodeleaks/quepasa/library"
	log "github.com/sirupsen/logrus"
)

// quepasa build version, if ends with .0 means stable versions.
// version 3.YY.MMDD.HHMM
<<<<<<< HEAD
const QpVersion = "3.25.1023.1645"
=======
const QpVersion = "3.25.1021.2004"
>>>>>>> b6a70ec6

const QpLogLevel = log.InfoLevel

// copying log fields names
var LogFields = library.LogFields<|MERGE_RESOLUTION|>--- conflicted
+++ resolved
@@ -7,11 +7,7 @@
 
 // quepasa build version, if ends with .0 means stable versions.
 // version 3.YY.MMDD.HHMM
-<<<<<<< HEAD
-const QpVersion = "3.25.1023.1645"
-=======
 const QpVersion = "3.25.1021.2004"
->>>>>>> b6a70ec6
 
 const QpLogLevel = log.InfoLevel
 
