package models

import (
	library "github.com/nocodeleaks/quepasa/library"
	log "github.com/sirupsen/logrus"
)

// quepasa build version, if ends with .0 means stable versions.

<<<<<<< HEAD
const QpVersion = "3.25.630.1722"
=======
const QpVersion = "3.25.702.1220"
>>>>>>> 6a59c67f

const QpLogLevel = log.InfoLevel

// copying log fields names
var LogFields = library.LogFields<|MERGE_RESOLUTION|>--- conflicted
+++ resolved
@@ -7,11 +7,9 @@
 
 // quepasa build version, if ends with .0 means stable versions.
 
-<<<<<<< HEAD
-const QpVersion = "3.25.630.1722"
-=======
-const QpVersion = "3.25.702.1220"
->>>>>>> 6a59c67f
+
+const QpVersion = "3.25.703.1445"
+
 
 const QpLogLevel = log.InfoLevel
 
