package metrics

import (
	"github.com/prometheus/client_golang/prometheus"
	"github.com/prometheus/client_golang/prometheus/promauto"
)

var MessagesSent = promauto.NewCounter(prometheus.CounterOpts{
	Name: "quepasa_sent_messages_total",
	Help: "Total sent messages",
})

var MessageSendErrors = promauto.NewCounter(prometheus.CounterOpts{
	Name: "quepasa_send_message_errors_total",
	Help: "Total message send errors",
})

var MessagesReceived = promauto.NewCounter(prometheus.CounterOpts{
	Name: "quepasa_received_messages_total",
	Help: "Total messages received",
})

var MessageReceiveErrors = promauto.NewCounter(prometheus.CounterOpts{
	Name: "quepasa_receive_message_errors_total",
	Help: "Total message receive errors",
})

var MessageReceiveUnhandled = promauto.NewCounter(prometheus.CounterOpts{
	Name: "quepasa_receive_message_unhandled_total",
<<<<<<< HEAD
	Help: "Total message receive unhandled",
})

var MessageReceiveSyncEvents = promauto.NewCounter(prometheus.CounterOpts{
	Name: "quepasa_receive_message_sync_events_total",
	Help: "Total message receive sync events",
})

// Webhook metrics
var WebhooksSent = promauto.NewCounter(prometheus.CounterOpts{
	Name: "quepasa_webhooks_sent_total",
	Help: "Total webhooks sent",
})

var WebhookSendErrors = promauto.NewCounter(prometheus.CounterOpts{
	Name: "quepasa_webhook_send_errors_total",
	Help: "Total webhook send errors",
})

var WebhookRetryAttempts = promauto.NewCounter(prometheus.CounterOpts{
	Name: "quepasa_webhook_retry_attempts_total",
	Help: "Total webhook retry attempts",
})

var WebhookRetriesSuccessful = promauto.NewCounter(prometheus.CounterOpts{
	Name: "quepasa_webhook_retries_successful_total",
	Help: "Total successful webhooks after retry",
})

var WebhookRetryFailures = promauto.NewCounter(prometheus.CounterOpts{
	Name: "quepasa_webhook_retry_failures_total",
	Help: "Total webhook failures after all retries",
})

var WebhookLatency = promauto.NewHistogram(prometheus.HistogramOpts{
	Name:    "quepasa_webhook_duration_seconds",
	Help:    "Webhook request duration in seconds",
	Buckets: prometheus.DefBuckets,
})

// Webhook queue metrics
var WebhookQueueSize = promauto.NewGauge(prometheus.GaugeOpts{
	Name: "quepasa_webhook_queue_size",
	Help: "Current size of the webhook queue",
})

var WebhookQueueDiscarded = promauto.NewCounter(prometheus.CounterOpts{
	Name: "quepasa_webhook_queue_discarded_total",
	Help: "Total webhooks discarded due to full queue",
})

var WebhookQueueProcessed = promauto.NewCounter(prometheus.CounterOpts{
	Name: "quepasa_webhook_queue_processed_total",
	Help: "Total webhooks processed from queue",
})

var WebhookQueueRetries = promauto.NewCounter(prometheus.CounterOpts{
	Name: "quepasa_webhook_queue_retries_total",
	Help: "Total webhook retry attempts from queue",
})

var WebhookQueueCompleted = promauto.NewCounter(prometheus.CounterOpts{
	Name: "quepasa_webhook_queue_completed_total",
	Help: "Total webhooks completed successfully from queue",
})

var WebhookQueueFailed = promauto.NewCounter(prometheus.CounterOpts{
	Name: "quepasa_webhook_queue_failed_total",
	Help: "Total webhooks failed after all retries from queue",
=======
	Help: "Total unhandled messages received",
})

var MessageReceiveSyncEvents = promauto.NewCounter(prometheus.CounterOpts{
	Name: "quepasa_receive_sync_events_total",
	Help: "Total sync events received",
>>>>>>> 55bdccab
})<|MERGE_RESOLUTION|>--- conflicted
+++ resolved
@@ -27,13 +27,12 @@
 
 var MessageReceiveUnhandled = promauto.NewCounter(prometheus.CounterOpts{
 	Name: "quepasa_receive_message_unhandled_total",
-<<<<<<< HEAD
-	Help: "Total message receive unhandled",
+	Help: "Total unhandled messages received",
 })
 
 var MessageReceiveSyncEvents = promauto.NewCounter(prometheus.CounterOpts{
-	Name: "quepasa_receive_message_sync_events_total",
-	Help: "Total message receive sync events",
+	Name: "quepasa_receive_sync_events_total",
+	Help: "Total sync events received",
 })
 
 // Webhook metrics
@@ -97,12 +96,4 @@
 var WebhookQueueFailed = promauto.NewCounter(prometheus.CounterOpts{
 	Name: "quepasa_webhook_queue_failed_total",
 	Help: "Total webhooks failed after all retries from queue",
-=======
-	Help: "Total unhandled messages received",
-})
-
-var MessageReceiveSyncEvents = promauto.NewCounter(prometheus.CounterOpts{
-	Name: "quepasa_receive_sync_events_total",
-	Help: "Total sync events received",
->>>>>>> 55bdccab
 })