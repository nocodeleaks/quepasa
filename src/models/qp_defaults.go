package models

import (
	"time"

	library "github.com/nocodeleaks/quepasa/library"
	log "github.com/sirupsen/logrus"
)

// quepasa build version, if ends with .0 means stable versions.
// version 3.YY.MMDD.HHMM
<<<<<<< HEAD
const QpVersion = "3.25.1217.1205"
=======
const QpVersion = "3.25.1218.1754"
>>>>>>> 01fea7fa

const QpLogLevel = log.InfoLevel

// copying log fields names
var LogFields = library.LogFields

// ApplicationStartTime stores when the application was started
var ApplicationStartTime time.Time

func init() {
	ApplicationStartTime = time.Now()
}<|MERGE_RESOLUTION|>--- conflicted
+++ resolved
@@ -9,11 +9,7 @@
 
 // quepasa build version, if ends with .0 means stable versions.
 // version 3.YY.MMDD.HHMM
-<<<<<<< HEAD
-const QpVersion = "3.25.1217.1205"
-=======
 const QpVersion = "3.25.1218.1754"
->>>>>>> 01fea7fa
 
 const QpLogLevel = log.InfoLevel
 
